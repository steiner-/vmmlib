# Copyright (c) 2011 Daniel Pfeifer <daniel@pfeifer-mail.de>

cmake_minimum_required(VERSION 2.8 FATAL_ERROR)
project(vmmlib)

set(VERSION_MAJOR 1)
set(VERSION_MINOR 7)
set(VERSION_PATCH 0)
set(VERSION_ABI 2)
set(LAST_RELEASE 1.7.0)

set(GITTARGETS_RELEASE_BRANCH minor)

option(VMMLIB_USE_BLAS "Disable to turn blas detection off" ON)
mark_as_advanced(VMMLIB_USE_BLAS)

list(APPEND CMAKE_MODULE_PATH ${PROJECT_SOURCE_DIR}/CMake
  ${PROJECT_SOURCE_DIR}/CMake/common)
include(GitExternal)
include(Common)

include(Buildyard)
if(BUILDYARD_STOP)
  return()
endif()

include(FindPackages)

if(CMAKE_COMPILER_IS_GNUCXX)
  set(CMAKE_CXX_FLAGS "${CMAKE_CXX_FLAGS} -Wno-shadow -Wno-sign-compare -Wno-extra -Wno-strict-aliasing")
endif()

if(VMMLIB_USE_BLAS)
  if(APPLE)
    find_library(LAPACK_LIBRARIES Accelerate)
    if(LAPACK_LIBRARIES)
      set(LAPACK_LIBRARIES lapack)
      set(CBLAS_LIBRARIES blas)
    endif(LAPACK_LIBRARIES)
  endif()
endif()

set(DOCS README.md AUTHORS LICENSE.txt ACKNOWLEDGEMENTS)

configure_file(${PROJECT_SOURCE_DIR}/vmmlib/version.in.hpp
  ${OUTPUT_INCLUDE_DIR}/vmmlib/version.hpp @ONLY)

set(HEADERS
  ${OUTPUT_INCLUDE_DIR}/vmmlib/version.hpp
  vmmlib/aabb.hpp
  vmmlib/blas_daxpy.hpp
  vmmlib/blas_dgemm.hpp
  vmmlib/blas_dot.hpp
  vmmlib/blas_includes.hpp
  vmmlib/blas_types.hpp
  vmmlib/cp3_tensor.hpp
  vmmlib/enable_if.hpp
  vmmlib/exception.hpp
  vmmlib/frustum.hpp
  vmmlib/frustum_culler.hpp
  vmmlib/intersection.hpp
  vmmlib/jacobi_solver.hpp
  vmmlib/lapack.hpp
  vmmlib/lapack/detail/clapack.h
  vmmlib/lapack/detail/f2c.h
  vmmlib/lapack_gaussian_elimination.hpp
  vmmlib/lapack_includes.hpp
  vmmlib/lapack_linear_least_squares.hpp
  vmmlib/lapack_svd.hpp
  vmmlib/lapack_sym_eigs.hpp
  vmmlib/lapack_types.hpp
  vmmlib/linear_least_squares.hpp
  vmmlib/lowpass_filter.hpp
  vmmlib/math.hpp
  vmmlib/matrix.hpp
  vmmlib/matrix_functors.hpp
  vmmlib/matrix_pseudoinverse.hpp
  vmmlib/matrix_traits.hpp
  vmmlib/qr_decomposition.hpp
  vmmlib/qtucker3_tensor.hpp
  vmmlib/quaternion.hpp
  vmmlib/svd.hpp
  vmmlib/t3_converter.hpp
  vmmlib/t3_hooi.hpp
  vmmlib/t3_hopm.hpp
  vmmlib/t3_hosvd.hpp
  vmmlib/t3_ihooi.hpp
  vmmlib/t3_ihopm.hpp
  vmmlib/t3_ttm.hpp
  vmmlib/t4_converter.hpp
  vmmlib/t4_hooi.hpp
  vmmlib/t4_hosvd.hpp
  vmmlib/t4_ttm.hpp
  vmmlib/tensor3.hpp
  vmmlib/tensor3_iterator.hpp
  vmmlib/tensor4.hpp
  vmmlib/tensor_mmapper.hpp
  vmmlib/tensor_stats.hpp
  vmmlib/tucker3_exporter.hpp
  vmmlib/tucker3_importer.hpp
  vmmlib/tucker3_tensor.hpp
  vmmlib/tucker4_tensor.hpp
  vmmlib/util.hpp
  vmmlib/validator.hpp
  vmmlib/vector.hpp
  vmmlib/vector_traits.hpp
  vmmlib/visibility.hpp
  vmmlib/vmmlib.hpp
  vmmlib/vmmlib_config.hpp
)

if(LAPACK_FOUND)
  add_definitions(-DVMMLIB_USE_LAPACK)
  set(LAPACK_HEADERS
    vmmlib/lapack/detail/clapack.h
    vmmlib/lapack/detail/f2c.h )
endif()

if(CBLAS_FOUND)
  add_definitions(-DVMMLIB_USE_BLAS)
endif()

<<<<<<< HEAD
if(CBLAS_FOUND AND LAPACK_FOUND)
  add_definitions(-DVMMLIB_USE_BLAS)
  list(APPEND TESTS
    tests/tensor3_iterator_test.cpp
    tests/tensor3_test.cpp
    tests/tucker3_exporter_importer_test.cpp
    tests/tucker3_tensor_test.cpp
    tests/t4_hooi_test.cpp
    tests/t4_converter_test.cpp
    tests/tensor4_test.cpp
    tests/t4_ttm_test.cpp
    tests/t3_ttm_test.cpp
    tests/t3_hosvd_test.cpp
    tests/t3_ihooi_test.cpp
    tests/t3_hopm_test.cpp
    tests/t3_ihopm_test.cpp
    tests/t3_hooi_test.cpp
    tests/qtucker3_tensor_test.cpp
    tests/matrix_pseudoinverse_test.cpp
    tests/cp3_tensor_test.cpp )
endif()

list(APPEND CPPCHECK_EXTRA_ARGS --suppress=*:${CMAKE_SOURCE_DIR}/tests/*)

if(NOT MSVC)
  add_executable(vmmlib_test ${HEADERS} ${TESTS})
  if(LAPACK_FOUND)
    target_link_libraries(vmmlib_test ${LAPACK_LIBRARIES})
  endif()
  if(CBLAS_FOUND)
    target_link_libraries(vmmlib_test ${CBLAS_LIBRARIES})
  endif()

  get_target_property(EXECUTABLE vmmlib_test LOCATION)
  STRING(REGEX REPLACE "\\$\\(.*\\)" "\${CTEST_CONFIGURATION_TYPE}"
    EXECUTABLE "${EXECUTABLE}")
  add_test(vmmlib_test ${EXECUTABLE})

  # workaround: 'make test' does not build tests beforehand
  add_custom_target(vmmlib_tests COMMAND ${CMAKE_CTEST_COMMAND} DEPENDS vmmlib_test)
  if(NOT TARGET tests)
    add_custom_target(tests DEPENDS vmmlib_tests)
  endif()
  add_dependencies(tests vmmlib_tests)
  add_custom_target(vmmlib-test DEPENDS vmmlib_tests) # Travis CI hack
endif()
=======
add_subdirectory(tests)
add_subdirectory(tests_old)
>>>>>>> b5b5f3c5

install(FILES ${HEADERS} DESTINATION include/vmmlib COMPONENT dev)
install(FILES ${DOCS} DESTINATION share/vmmlib COMPONENT dev)

if(LAPACK_FOUND)
  install(FILES ${LAPACK_HEADERS} DESTINATION include/vmmlib/lapack/detail
    COMPONENT dev)
endif()

include(DoxygenRule) # must be after all targets
include(CPackConfig)
include(CTest)
include(PackageConfig)<|MERGE_RESOLUTION|>--- conflicted
+++ resolved
@@ -15,7 +15,7 @@
 mark_as_advanced(VMMLIB_USE_BLAS)
 
 list(APPEND CMAKE_MODULE_PATH ${PROJECT_SOURCE_DIR}/CMake
-  ${PROJECT_SOURCE_DIR}/CMake/common)
+                              ${PROJECT_SOURCE_DIR}/CMake/common)
 include(GitExternal)
 include(Common)
 
@@ -120,57 +120,8 @@
   add_definitions(-DVMMLIB_USE_BLAS)
 endif()
 
-<<<<<<< HEAD
-if(CBLAS_FOUND AND LAPACK_FOUND)
-  add_definitions(-DVMMLIB_USE_BLAS)
-  list(APPEND TESTS
-    tests/tensor3_iterator_test.cpp
-    tests/tensor3_test.cpp
-    tests/tucker3_exporter_importer_test.cpp
-    tests/tucker3_tensor_test.cpp
-    tests/t4_hooi_test.cpp
-    tests/t4_converter_test.cpp
-    tests/tensor4_test.cpp
-    tests/t4_ttm_test.cpp
-    tests/t3_ttm_test.cpp
-    tests/t3_hosvd_test.cpp
-    tests/t3_ihooi_test.cpp
-    tests/t3_hopm_test.cpp
-    tests/t3_ihopm_test.cpp
-    tests/t3_hooi_test.cpp
-    tests/qtucker3_tensor_test.cpp
-    tests/matrix_pseudoinverse_test.cpp
-    tests/cp3_tensor_test.cpp )
-endif()
-
-list(APPEND CPPCHECK_EXTRA_ARGS --suppress=*:${CMAKE_SOURCE_DIR}/tests/*)
-
-if(NOT MSVC)
-  add_executable(vmmlib_test ${HEADERS} ${TESTS})
-  if(LAPACK_FOUND)
-    target_link_libraries(vmmlib_test ${LAPACK_LIBRARIES})
-  endif()
-  if(CBLAS_FOUND)
-    target_link_libraries(vmmlib_test ${CBLAS_LIBRARIES})
-  endif()
-
-  get_target_property(EXECUTABLE vmmlib_test LOCATION)
-  STRING(REGEX REPLACE "\\$\\(.*\\)" "\${CTEST_CONFIGURATION_TYPE}"
-    EXECUTABLE "${EXECUTABLE}")
-  add_test(vmmlib_test ${EXECUTABLE})
-
-  # workaround: 'make test' does not build tests beforehand
-  add_custom_target(vmmlib_tests COMMAND ${CMAKE_CTEST_COMMAND} DEPENDS vmmlib_test)
-  if(NOT TARGET tests)
-    add_custom_target(tests DEPENDS vmmlib_tests)
-  endif()
-  add_dependencies(tests vmmlib_tests)
-  add_custom_target(vmmlib-test DEPENDS vmmlib_tests) # Travis CI hack
-endif()
-=======
 add_subdirectory(tests)
 add_subdirectory(tests_old)
->>>>>>> b5b5f3c5
 
 install(FILES ${HEADERS} DESTINATION include/vmmlib COMPONENT dev)
 install(FILES ${DOCS} DESTINATION share/vmmlib COMPONENT dev)

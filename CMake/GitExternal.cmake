# configures an external git repository
# Usage:
#  * Automatically reads, parses and updates a .gitexternals file if it only
#    contains lines in the form "# <directory> <giturl> <gittag>".
#    This function parses the file for this pattern and then calls
#    git_external on each found entry. Additionally it provides an
#    update target to bump the tag to the master revision by
#    recreating .gitexternals.
#  * Provides function
#    git_external(<directory> <giturl> <gittag> [NO_UPDATE, VERBOSE] [RESET <files>])
#  git_external_manage(<file>)
#
# [optional] Flags which control behaviour
#  NO_UPDATE
#    When set, GitExternal will not change a repo that has already been checked out. 
#    The purpose of this is to allow one to set a default branch to be checked out, 
#    but stop GitExternal from changing back to that branch if the user has checked 
#    out and is working on another.
#  VERBOSE 
#    When set, displays information about git commands that are executed  
#

find_package(Git)
if(NOT GIT_EXECUTABLE)
  return()
endif()

include(CMakeParseArguments)

macro(GIT_EXTERNAL_MESSAGE msg)
  if(${GIT_EXTERNAL_VERBOSE})
    message(STATUS "${NAME} : ${msg}")
  endif()
endmacro(GIT_EXTERNAL_MESSAGE)

function(GIT_EXTERNAL DIR REPO TAG)
  cmake_parse_arguments(GIT_EXTERNAL "NO_UPDATE;VERBOSE" "" "RESET" ${ARGN})
  get_filename_component(DIR  "${DIR}" ABSOLUTE)
  get_filename_component(NAME "${DIR}" NAME)
  get_filename_component(GIT_EXTERNAL_DIR "${DIR}/.." ABSOLUTE)

  if(NOT EXISTS "${DIR}")
    message(STATUS "git clone ${REPO} ${DIR}")
    execute_process(
      COMMAND "${GIT_EXECUTABLE}" clone "${REPO}" "${DIR}"
      RESULT_VARIABLE nok ERROR_VARIABLE error
      WORKING_DIRECTORY "${GIT_EXTERNAL_DIR}")
    if(nok)
      message(FATAL_ERROR "${DIR} git clone failed: ${error}\n")
    endif()
  endif()

  if(IS_DIRECTORY "${DIR}/.git")
    if (${GIT_EXTERNAL_NO_UPDATE})
      GIT_EXTERNAL_MESSAGE("git update disabled by user")
    else()
      GIT_EXTERNAL_MESSAGE("current ref is \"${currentref}\" and tag is \"${TAG}\"")
      if(currentref STREQUAL TAG) # nothing to do
        return()
      endif()

      # reset generated files
      foreach(GIT_EXTERNAL_RESET_FILE ${GIT_EXTERNAL_RESET})
        GIT_EXTERNAL_MESSAGE("git reset -q ${GIT_EXTERNAL_RESET_FILE}")
        execute_process(
          COMMAND "${GIT_EXECUTABLE}" reset -q "${GIT_EXTERNAL_RESET_FILE}"
          RESULT_VARIABLE nok ERROR_VARIABLE error
          WORKING_DIRECTORY "${DIR}")
        GIT_EXTERNAL_MESSAGE("git checkout -q -- ${GIT_EXTERNAL_RESET_FILE}")
        execute_process(
          COMMAND "${GIT_EXECUTABLE}" checkout -q -- "${GIT_EXTERNAL_RESET_FILE}"
          RESULT_VARIABLE nok ERROR_VARIABLE error
          WORKING_DIRECTORY "${DIR}")
      endforeach()

      # fetch latest update
      GIT_EXTERNAL_MESSAGE("git fetch --all -q")
      execute_process(COMMAND "${GIT_EXECUTABLE}" fetch --all -q
        RESULT_VARIABLE nok ERROR_VARIABLE error
        WORKING_DIRECTORY "${DIR}")
      if(nok)
        message(STATUS "Update of ${DIR} failed:\n   ${error}")
      endif()

      # checkout requested tag
      GIT_EXTERNAL_MESSAGE("git checkout -q ${TAG}")
      execute_process(
        COMMAND "${GIT_EXECUTABLE}" checkout -q "${TAG}"
        RESULT_VARIABLE nok ERROR_VARIABLE error
<<<<<<< HEAD
        WORKING_DIRECTORY "${DIR}"
        )
      if(nok)
        message(STATUS "${DIR} git checkout ${TAG} failed: ${error}\n")
      endif()

      # update tag
      GIT_EXTERNAL_MESSAGE("git rebase FETCH_HEAD")
      execute_process(COMMAND ${GIT_EXECUTABLE} rebase FETCH_HEAD
        RESULT_VARIABLE RESULT OUTPUT_VARIABLE OUTPUT ERROR_VARIABLE OUTPUT
=======
        WORKING_DIRECTORY "${DIR}")
    endforeach()

    # fetch latest update
    execute_process(COMMAND "${GIT_EXECUTABLE}" fetch --all -q
      RESULT_VARIABLE nok ERROR_VARIABLE error
      WORKING_DIRECTORY "${DIR}")
    if(nok)
      message(STATUS "Update of ${DIR} failed:\n   ${error}")
    endif()

    # update tag
    execute_process(COMMAND ${GIT_EXECUTABLE} rebase FETCH_HEAD
      RESULT_VARIABLE RESULT OUTPUT_VARIABLE OUTPUT ERROR_VARIABLE OUTPUT
      WORKING_DIRECTORY "${DIR}")
    if(RESULT)
      message(STATUS "git rebase failed, aborting ${DIR} merge")
      execute_process(COMMAND ${GIT_EXECUTABLE} rebase --abort
>>>>>>> b5b5f3c5
        WORKING_DIRECTORY "${DIR}")
      if(RESULT)
        message(STATUS "git rebase failed, aborting ${DIR} merge")
        execute_process(COMMAND ${GIT_EXECUTABLE} rebase --abort
          WORKING_DIRECTORY "${DIR}")
      endif()
    endif()

    # checkout requested tag
    execute_process(
      COMMAND "${GIT_EXECUTABLE}" checkout -q "${TAG}"
      RESULT_VARIABLE nok ERROR_VARIABLE error
      WORKING_DIRECTORY "${DIR}"
      )
    if(nok)
      message(STATUS "${DIR} git checkout ${TAG} failed: ${error}\n")
    endif()
  else()
    message(STATUS "Can't update git external ${DIR}: Not a git repository")
  endif()
endfunction()

set(GIT_EXTERNALS ${GIT_EXTERNALS_FILE})
if(NOT GIT_EXTERNALS)
  set(GIT_EXTERNALS "${CMAKE_CURRENT_SOURCE_DIR}/.gitexternals")
endif()

if(EXISTS ${GIT_EXTERNALS})
  file(READ ${GIT_EXTERNALS} GIT_EXTERNAL_FILE)
  string(REGEX REPLACE "\n" ";" GIT_EXTERNAL_FILE "${GIT_EXTERNAL_FILE}")
  foreach(LINE ${GIT_EXTERNAL_FILE})
    if(NOT LINE MATCHES "^#.*$")
      message(FATAL_ERROR "${GIT_EXTERNALS} contains non-comment line: ${LINE}")
    endif()
    string(REGEX REPLACE "^#[ ]*(.+[ ]+.+[ ]+.+)$" "\\1" DATA ${LINE})
    if(NOT LINE STREQUAL DATA)
      string(REGEX REPLACE "[ ]+" ";" DATA "${DATA}")
      list(LENGTH DATA DATA_LENGTH)
      if(DATA_LENGTH EQUAL 3)
        list(GET DATA 0 DIR)
        list(GET DATA 1 REPO)
        list(GET DATA 2 TAG)

        # Create a unique, flat name
        string(REPLACE "/" "_" GIT_EXTERNAL_NAME ${DIR}_${PROJECT_NAME})

        if(NOT TARGET update_git_external_${GIT_EXTERNAL_NAME}) # not done
          # pull in identified external
          git_external(${DIR} ${REPO} ${TAG})

          # Create update script and target to bump external spec
          if(NOT TARGET update)
            add_custom_target(update)
          endif()
          if(NOT TARGET update_git_external)
            add_custom_target(update_git_external)
            add_custom_target(flatten_git_external)
            add_dependencies(update update_git_external)
          endif()

          # Create a unique, flat name
          file(RELATIVE_PATH GIT_EXTERNALS_BASE ${CMAKE_CURRENT_SOURCE_DIR}
            ${GIT_EXTERNALS})
          string(REPLACE "/" "_" GIT_EXTERNAL_TARGET ${GIT_EXTERNALS_BASE})

          set(GIT_EXTERNAL_TARGET update_git_external_${GIT_EXTERNAL_TARGET})
          if(NOT TARGET ${GIT_EXTERNAL_TARGET})
            set(GIT_EXTERNAL_SCRIPT
              "${CMAKE_CURRENT_BINARY_DIR}/${GIT_EXTERNAL_TARGET}.cmake")
            file(WRITE "${GIT_EXTERNAL_SCRIPT}"
              "file(WRITE ${GIT_EXTERNALS} \"# -*- mode: cmake -*-\n\")\n")
            add_custom_target(${GIT_EXTERNAL_TARGET}
              COMMAND ${CMAKE_COMMAND} -P ${GIT_EXTERNAL_SCRIPT}
              COMMENT "Recreate ${GIT_EXTERNALS_BASE}"
              WORKING_DIRECTORY "${CMAKE_CURRENT_SOURCE_DIR}")
          endif()

          set(GIT_EXTERNAL_SCRIPT
            "${CMAKE_CURRENT_BINARY_DIR}/gitupdate${GIT_EXTERNAL_NAME}.cmake")
          file(WRITE "${GIT_EXTERNAL_SCRIPT}" "
execute_process(COMMAND ${GIT_EXECUTABLE} fetch --all -q
  WORKING_DIRECTORY ${DIR})
execute_process(
  COMMAND ${GIT_EXECUTABLE} show-ref --hash=7 refs/remotes/origin/master
  OUTPUT_VARIABLE newref WORKING_DIRECTORY ${DIR})
if(newref)
  file(APPEND ${GIT_EXTERNALS} \"# ${DIR} ${REPO} \${newref}\")
else()
  file(APPEND ${GIT_EXTERNALS} \"# ${DIR} ${REPO} ${TAG}\n\")
endif()")
          add_custom_target(update_git_external_${GIT_EXTERNAL_NAME}
            COMMAND ${CMAKE_COMMAND} -P ${GIT_EXTERNAL_SCRIPT}
            COMMENT "Update ${REPO} in ${GIT_EXTERNALS_BASE}"
            DEPENDS ${GIT_EXTERNAL_TARGET}
            WORKING_DIRECTORY "${CMAKE_CURRENT_SOURCE_DIR}")
          add_dependencies(update_git_external
            update_git_external_${GIT_EXTERNAL_NAME})

          # Flattens a git external repository into its parent repo:
          # * Clean any changes from external
          # * Unlink external from git: Remove external/.git and .gitexternals
          # * Add external directory to parent
          # * Commit with flattened repo and tag info
          # - Depend on release branch checked out
          add_custom_target(flatten_git_external_${GIT_EXTERNAL_NAME}
            COMMAND ${GIT_EXECUTABLE} clean -dfx
            COMMAND ${CMAKE_COMMAND} -E remove_directory .git
            COMMAND ${CMAKE_COMMAND} -E remove -f ${CMAKE_CURRENT_SOURCE_DIR}/.gitexternals
            COMMAND ${GIT_EXECUTABLE} add -f .
            COMMAND ${GIT_EXECUTABLE} commit -m "Flatten ${REPO} into ${DIR} at ${TAG}" . ${CMAKE_CURRENT_SOURCE_DIR}/.gitexternals
            COMMENT "Flatten ${REPO} into ${DIR}"
            DEPENDS make-branch
            WORKING_DIRECTORY "${CMAKE_CURRENT_SOURCE_DIR}/${DIR}")
          add_dependencies(flatten_git_external
            flatten_git_external_${GIT_EXTERNAL_NAME})
        endif()
      endif()
    endif()
  endforeach()
endif()<|MERGE_RESOLUTION|>--- conflicted
+++ resolved
@@ -7,18 +7,8 @@
 #    update target to bump the tag to the master revision by
 #    recreating .gitexternals.
 #  * Provides function
-#    git_external(<directory> <giturl> <gittag> [NO_UPDATE, VERBOSE] [RESET <files>])
+#    git_external(<directory> <giturl> <gittag> [RESET <files>])
 #  git_external_manage(<file>)
-#
-# [optional] Flags which control behaviour
-#  NO_UPDATE
-#    When set, GitExternal will not change a repo that has already been checked out. 
-#    The purpose of this is to allow one to set a default branch to be checked out, 
-#    but stop GitExternal from changing back to that branch if the user has checked 
-#    out and is working on another.
-#  VERBOSE 
-#    When set, displays information about git commands that are executed  
-#
 
 find_package(Git)
 if(NOT GIT_EXECUTABLE)
@@ -27,16 +17,9 @@
 
 include(CMakeParseArguments)
 
-macro(GIT_EXTERNAL_MESSAGE msg)
-  if(${GIT_EXTERNAL_VERBOSE})
-    message(STATUS "${NAME} : ${msg}")
-  endif()
-endmacro(GIT_EXTERNAL_MESSAGE)
-
 function(GIT_EXTERNAL DIR REPO TAG)
-  cmake_parse_arguments(GIT_EXTERNAL "NO_UPDATE;VERBOSE" "" "RESET" ${ARGN})
-  get_filename_component(DIR  "${DIR}" ABSOLUTE)
-  get_filename_component(NAME "${DIR}" NAME)
+  cmake_parse_arguments(GIT_EXTERNAL "" "" "RESET" ${ARGN})
+  get_filename_component(DIR "${DIR}" ABSOLUTE)
   get_filename_component(GIT_EXTERNAL_DIR "${DIR}/.." ABSOLUTE)
 
   if(NOT EXISTS "${DIR}")
@@ -51,54 +34,22 @@
   endif()
 
   if(IS_DIRECTORY "${DIR}/.git")
-    if (${GIT_EXTERNAL_NO_UPDATE})
-      GIT_EXTERNAL_MESSAGE("git update disabled by user")
-    else()
-      GIT_EXTERNAL_MESSAGE("current ref is \"${currentref}\" and tag is \"${TAG}\"")
-      if(currentref STREQUAL TAG) # nothing to do
-        return()
-      endif()
+    execute_process(COMMAND ${GIT_EXECUTABLE} rev-parse --short HEAD
+      OUTPUT_VARIABLE currentref OUTPUT_STRIP_TRAILING_WHITESPACE
+      WORKING_DIRECTORY ${DIR})
+    if(currentref STREQUAL TAG) # nothing to do
+      return()
+    endif()
 
-      # reset generated files
-      foreach(GIT_EXTERNAL_RESET_FILE ${GIT_EXTERNAL_RESET})
-        GIT_EXTERNAL_MESSAGE("git reset -q ${GIT_EXTERNAL_RESET_FILE}")
-        execute_process(
-          COMMAND "${GIT_EXECUTABLE}" reset -q "${GIT_EXTERNAL_RESET_FILE}"
-          RESULT_VARIABLE nok ERROR_VARIABLE error
-          WORKING_DIRECTORY "${DIR}")
-        GIT_EXTERNAL_MESSAGE("git checkout -q -- ${GIT_EXTERNAL_RESET_FILE}")
-        execute_process(
-          COMMAND "${GIT_EXECUTABLE}" checkout -q -- "${GIT_EXTERNAL_RESET_FILE}"
-          RESULT_VARIABLE nok ERROR_VARIABLE error
-          WORKING_DIRECTORY "${DIR}")
-      endforeach()
-
-      # fetch latest update
-      GIT_EXTERNAL_MESSAGE("git fetch --all -q")
-      execute_process(COMMAND "${GIT_EXECUTABLE}" fetch --all -q
+    # reset generated files
+    foreach(GIT_EXTERNAL_RESET_FILE ${GIT_EXTERNAL_RESET})
+      execute_process(
+        COMMAND "${GIT_EXECUTABLE}" reset -q "${GIT_EXTERNAL_RESET_FILE}"
         RESULT_VARIABLE nok ERROR_VARIABLE error
         WORKING_DIRECTORY "${DIR}")
-      if(nok)
-        message(STATUS "Update of ${DIR} failed:\n   ${error}")
-      endif()
-
-      # checkout requested tag
-      GIT_EXTERNAL_MESSAGE("git checkout -q ${TAG}")
       execute_process(
-        COMMAND "${GIT_EXECUTABLE}" checkout -q "${TAG}"
+        COMMAND "${GIT_EXECUTABLE}" checkout -q -- "${GIT_EXTERNAL_RESET_FILE}"
         RESULT_VARIABLE nok ERROR_VARIABLE error
-<<<<<<< HEAD
-        WORKING_DIRECTORY "${DIR}"
-        )
-      if(nok)
-        message(STATUS "${DIR} git checkout ${TAG} failed: ${error}\n")
-      endif()
-
-      # update tag
-      GIT_EXTERNAL_MESSAGE("git rebase FETCH_HEAD")
-      execute_process(COMMAND ${GIT_EXECUTABLE} rebase FETCH_HEAD
-        RESULT_VARIABLE RESULT OUTPUT_VARIABLE OUTPUT ERROR_VARIABLE OUTPUT
-=======
         WORKING_DIRECTORY "${DIR}")
     endforeach()
 
@@ -117,13 +68,7 @@
     if(RESULT)
       message(STATUS "git rebase failed, aborting ${DIR} merge")
       execute_process(COMMAND ${GIT_EXECUTABLE} rebase --abort
->>>>>>> b5b5f3c5
         WORKING_DIRECTORY "${DIR}")
-      if(RESULT)
-        message(STATUS "git rebase failed, aborting ${DIR} merge")
-        execute_process(COMMAND ${GIT_EXECUTABLE} rebase --abort
-          WORKING_DIRECTORY "${DIR}")
-      endif()
     endif()
 
     # checkout requested tag
@@ -162,7 +107,7 @@
         list(GET DATA 2 TAG)
 
         # Create a unique, flat name
-        string(REPLACE "/" "_" GIT_EXTERNAL_NAME ${DIR}_${PROJECT_NAME})
+        string(REPLACE "/" "_" GIT_EXTERNAL_NAME ${DIR})
 
         if(NOT TARGET update_git_external_${GIT_EXTERNAL_NAME}) # not done
           # pull in identified external
@@ -179,7 +124,7 @@
           endif()
 
           # Create a unique, flat name
-          file(RELATIVE_PATH GIT_EXTERNALS_BASE ${CMAKE_CURRENT_SOURCE_DIR}
+          file(RELATIVE_PATH GIT_EXTERNALS_BASE ${CMAKE_SOURCE_DIR}
             ${GIT_EXTERNALS})
           string(REPLACE "/" "_" GIT_EXTERNAL_TARGET ${GIT_EXTERNALS_BASE})
 

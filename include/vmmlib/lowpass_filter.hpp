--- conflicted
+++ resolved
@@ -25,21 +25,17 @@
     lowpass_filter( const float F ) : _smooth_factor(F) {}
     ~lowpass_filter() {}
 
-<<<<<<< HEAD
-    T get();
-=======
     /**
       Filters the content of the data structure
       @return The filtered output value
      */
-    T filter();
+    T get();
 
     /**
       Adds a value to the data set and returns the filtered output
       @param[in]    value  Value to add
       @return The filtered output value
      */
->>>>>>> 981c94cb
     T add( const T& value );
 
     /**
